--- conflicted
+++ resolved
@@ -8,12 +8,9 @@
 static uint8_t test_vram[QD_VRAM_BYTES] __attribute__((aligned(4)));
 static uint8_t test_font[256 * 16];
 
-<<<<<<< HEAD
-=======
 static uint8_t test_vram[QD_VRAM_BYTES] __attribute__((aligned(4)));
 static uint8_t test_font[256 * 16];
 
->>>>>>> 7ac2dcd6
 static void reset_vram_buffer(void) {
     memset(test_vram, 0, sizeof(test_vram));
 }
@@ -231,7 +228,6 @@
     ASSERT_EQ(qd_get_pixel(47, 56), QD_COLOR_BLACK);
 }
 
-<<<<<<< HEAD
 TEST(quickdraw_shell_info_panel_initial_draw) {
     setup_quickdraw_system();
 
@@ -249,8 +245,6 @@
     ASSERT_EQ(qd_get_pixel(16 + 512 - 12, 80 + 24 + 40), QD_COLOR_BRIGHT_WHITE);
 }
 
-=======
->>>>>>> 7ac2dcd6
 void run_quickdraw_tests(void) {
     RUN_TEST(quickdraw_initialization_basic);
     RUN_TEST(quickdraw_pixel_operations);
@@ -263,8 +257,5 @@
     RUN_TEST(quickdraw_performance_basic);
     RUN_TEST(quickdraw_line_operations);
     RUN_TEST(quickdraw_text_rendering);
-<<<<<<< HEAD
     RUN_TEST(quickdraw_shell_info_panel_initial_draw);
-=======
->>>>>>> 7ac2dcd6
 }