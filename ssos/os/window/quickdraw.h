--- conflicted
+++ resolved
@@ -58,15 +58,10 @@
 void qd_draw_vline(int16_t x, int16_t y, uint16_t length, uint8_t color);
 void qd_draw_rect(int16_t x, int16_t y, uint16_t width, uint16_t height, uint8_t color);
 void qd_fill_rect(int16_t x, int16_t y, uint16_t width, uint16_t height, uint8_t color);
-<<<<<<< HEAD
 void qd_draw_line(int16_t x1, int16_t y1, int16_t x2, int16_t y2, uint8_t color);
-
 void qd_set_font_bitmap(const uint8_t* font_bitmap, uint16_t glyph_width, uint16_t glyph_height);
 uint16_t qd_get_font_width(void);
 uint16_t qd_get_font_height(void);
 uint16_t qd_measure_text(const char* text);
 void qd_draw_char(int16_t x, int16_t y, char c, uint8_t fg_color, uint8_t bg_color, bool opaque_bg);
-void qd_draw_text(int16_t x, int16_t y, const char* text, uint8_t fg_color, uint8_t bg_color, bool opaque_bg);
-=======
-void qd_draw_line(int16_t x1, int16_t y1, int16_t x2, int16_t y2, uint8_t color);
->>>>>>> 858344b4
+void qd_draw_text(int16_t x, int16_t y, const char* text, uint8_t fg_color, uint8_t bg_color, bool opaque_bg);